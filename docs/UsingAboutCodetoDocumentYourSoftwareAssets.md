#<a name="UsingAboutCodetoDocumentYourSoftwareAssets">**Using AboutCode to Document Your Software Assets**</a>

[Using AboutCode to Document Your Software Assets](#UsingAboutCodetoDocumentYourSoftwareAssets)  
[AboutCode Defined](#AboutCodeDefined)  
[Key Terminology](#KeyTerminology)  
[Using genabout.py to Generate AboutCode Files](#Usinggenabout.pytoGenerateAboutCodeFiles)
* [Prepare Your Software Inventory for genabout.py Standard Column Names](#PrepareYourSoftwareInventoryforgenabout.pyStandardColumnNames)  
* [Optionally Define Custom Fields for genabout.py with MAPPING.CONFIG](#OptionallyDefineCustomFieldsforgenabout.pywithMAPPING.CONFIG)  
* [Run genabout.py to Generate AboutCode Files](#Rungenabout.pytoGenerateAboutCodeFiles)  
<<<<<<< HEAD
=======

>>>>>>> a59e234e
[Using genattrib.py to Generate a Product Attribution Notice Package](#Usinggenattrib.pytoGenerateaProductAttributionNoticePackage)  
* [Prepare a Filtered Product BOM to Use as Input to genattrib.py](#PrepareaFilteredProductBOMtoUseasInputtogenattrib.py)  
* [Prepare an Attribution Template to Use as Input to genattrib.py](#PrepareanAttributionTemplatetoUseasInputtogenattrib.py)  
    - [Use jinja2 Features to Customize Your Attribution Template](#Usejinja2FeaturestoCustomizeYourAttributionTemplate)  
* [Run genattrib.py to Generate a Product Attribution Notice Package](#Rungenattrib.pytoGenerateaProductAttributionNoticePackage)  
<<<<<<< HEAD
[Using about.py to Generate a Software Inventory](#Usingabout.pytoGenerateaSoftwareInventory)
=======

[Using about.py to Generate a Software Inventory](#Usingabout.pytoGenerateaSoftwareInventory)  
>>>>>>> a59e234e
* [Generate a Software Inventory of Your Codebase from AboutCode Files](#GenerateaSoftwareInventoryofYourCodebasefromAboutCodeFiles)  

#<a name="AboutCodeDefined">AboutCode Defined</a>

AboutCode is a tool for your software development team to document your code inside your codebase, typically in preparation for a product release, side-by-side with the actual code. AboutCode files have a simple, standard format that identifies components and their associated licenses. The current AboutCode tools (Python programs) are: 

* **genabout.py**: Create AboutCode files from a Software Inventory file (.csv format) which is typically created from a software audit, and insert these AboutCode files into your codebase.  You can regenerate the AboutCode files from a new Software Inventory file whenever you make changes. 

* **genattrib.py**: Generate a Product Attribution notice document (HTML format) from your AboutCode files. You can also generate documents for other purposes (such as a License Reference) by varying your input control file and your .html template. 

* **about.py**: Generate a Software Inventory list (.csv format) from your codebase based on your AboutCode files. Note that this Software Inventory will only include components that have AboutCode data.  So if you do not create AboutCode files for your own original software components, these components will not show up in the generated inventory.

Additional AboutCode information is available at:  

* [http://www.aboutcode.org/](http://www.aboutcode.org/) for an overview and a link to the ABOUT File specification.

* [https://github.com/dejacode/about-code-tool](https://github.com/dejacode/about-code-tool)  for the AboutCode tools.

# <a name="KeyTerminology">Key Terminology</a>

Some key terminology that applies to AboutCode tool usage:

* **Software Inventory or Inventory** - means a list of all of the components in a Development codebase and the associated data about those components with a focus on software pedigree/provenance- related data for open source and third-party components.

* **Product BOM or BOM** - means a subset list of the components in a Development codebase (Software Inventory) that are Deployed on a particular Product Release (a Product Bill of Materials).

# <a name="Usinggenabout.pytoGenerateAboutCodeFiles">Using genabout.py to Generate AboutCode Files</a>

## <a name="PrepareYourSoftwareInventoryforgenabout.pyStandardColumnNames">Prepare Your Software Inventory for genabout.py Standard Column Names</a>

You should start with a software inventory of your codebase in spreadsheet format. You need to prepare a version of it that will identify the column values that you want to appear in your .ABOUT files.  Note the following standard column names (defined in the ABOUT File Specification), which genabout.py will use to look for the values that it will store in your generated .ABOUT files, as well as any additional text files that you identify, which it will copy and store next to the .ABOUT files. 

<table>
  <tr>
    <td>Standard Column Name</td>
    <td>Description</td>
    <td>Notes</td>
  </tr>
  <tr>
    <td>about_file</td>
    <td>File or directory name.  If this is a path name, use a "/" forward slash as path separators.</td>
    <td>Mandatory.  Tells the tool where to generate the AboutFiles. Note that genabout.py will use this to construct the “about_resource” field in the generated .ABOUT file, setting it to a “.” if the about_file names a directory, otherwise using the file name.</td>
  </tr>
  <tr>
    <td>name</td>
    <td>Component name</td>
    <td>Mandatory</td>
  </tr>
  <tr>
    <td>version</td>
    <td>Component version</td>
    <td>Mandatory (optional in future releases)</td>
  </tr>
  <tr>
    <td>spec_version</td>
    <td>The version of the ABOUT file format specification used for this file. </td>
    <td>Optional</td>
  </tr>
  <tr>
    <td>description</td>
    <td>Component description</td>
    <td>Optional</td>
  </tr>
  <tr>
    <td>description_file</td>
    <td>Component description file name</td>
    <td>Optional. genabout will look for the file name (if a directory is specified in the --license_text_location option)  to copy that file to the .ABOUT file target directory. </td>
  </tr>
  <tr>
    <td>download_url</td>
    <td>Direct URL to download the original file or archive documented by this ABOUT file</td>
    <td>Optional</td>
  </tr>
  <tr>
    <td>home_url</td>
    <td>URL to the homepage for this component</td>
    <td>Optional</td>
  </tr>
  <tr>
    <td>date</td>
    <td>The date ('YYYY-MM-DD') when this ABOUT file was created or last validated.      </td>
    <td>Optional</td>
  </tr>
  <tr>
    <td>readme</td>
    <td>readme text</td>
    <td>Optional</td>
  </tr>
  <tr>
    <td>readme_file</td>
    <td>readme text file name</td>
    <td>Optional. genabout will look for the file name (if a directory is specified in the --license_text_location option)  to copy that file to the .ABOUT file target directory. </td>
  </tr>
  <tr>
    <td>changelog</td>
    <td>changelog text</td>
    <td>Optional</td>
  </tr>
  <tr>
    <td>changelog_file</td>
    <td>changelog text file name</td>
    <td>Optional. genabout will look for the file name (if a directory is specified in the --license_text_location option)  to copy that file to the .ABOUT file target directory. </td>
  </tr>
  <tr>
    <td>news</td>
    <td>news text</td>
    <td>Optional</td>
  </tr>
  <tr>
    <td>news_file</td>
    <td>news text file name</td>
    <td>Optional. genabout will look for the file name (if a directory is specified in the --license_text_location option)  to copy that file to the .ABOUT file target directory. </td>
  </tr>
  <tr>
    <td>news_url</td>
    <td>URL to a news feed for the component</td>
    <td>Optional</td>
  </tr>
  <tr>
    <td>notes</td>
    <td>notes text</td>
    <td>Optional</td>
  </tr>
  <tr>
    <td>notes_file</td>
    <td>notes text file name</td>
    <td>Optional. genabout will look for the file name (if a directory is specified in the --license_text_location option)  to copy that file to the .ABOUT file target directory. </td>
  </tr>
  <tr>
    <td>owner</td>
    <td>name of the organization or person that owns or provides the component</td>
    <td>Optional</td>
  </tr>
  <tr>
    <td>contact</td>
    <td>contact information for the component owner</td>
    <td>Optional</td>
  </tr>
  <tr>
    <td>author</td>
    <td>author name(s)</td>
    <td>Optional</td>
  </tr>
  <tr>
    <td>author_file</td>
    <td>author name(s) text file name</td>
    <td>Optional. genabout will look for the file name (if a directory is specified in the --license_text_location option)  to copy that file to the .ABOUT file target directory. </td>
  </tr>
  <tr>
    <td>copyright</td>
    <td>copyright statement for the component</td>
    <td>Optional</td>
  </tr>
  <tr>
    <td>copyright_file</td>
    <td>copyright statement text file name</td>
    <td>Optional. genabout will look for the file name (if a directory is specified in the --license_text_location option)  to copy that file to the .ABOUT file target directory. </td>
  </tr>
  <tr>
    <td>notice_file</td>
    <td>notice text file name</td>
    <td>Optional. genabout will look for the file name (if a directory is specified in the --license_text_location option)  to copy that file to the .ABOUT file target directory. </td>
  </tr>
  <tr>
    <td>license_text_file</td>
    <td>license text file name</td>
    <td>Optional. genabout will look for the file name (if a directory is specified in the --license_text_location option)  to copy that file to the .ABOUT file target directory. </td>
  </tr>
  <tr>
    <td>license_url</td>
    <td>URL to the license text for the component</td>
    <td>Optional</td>
  </tr>
  <tr>
    <td>license_spdx</td>
    <td>The SPDX license short form identifier for the license of this component. See http://spdx.org/licenses/ for details.      </td>
    <td>Optional</td>
  </tr>
  <tr>
    <td>redistribute</td>
    <td>Yes/No.  Does the component license require source redistribution.</td>
    <td>Optional</td>
  </tr>
  <tr>
    <td>attribute</td>
    <td>Yes/No.  Does the component license require publishing an attribution or credit notice.</td>
    <td>Optional</td>
  </tr>
  <tr>
    <td>track_changes</td>
    <td>Yes/No.  Does the component license require tracking changes made to the component.</td>
    <td>Optional</td>
  </tr>
  <tr>
    <td>dje_component</td>
    <td>A DejaCode Enterprise component URN or component name.</td>
    <td>Optional</td>
  </tr>
  <tr>
    <td>dje_license</td>
    <td>A DejaCode Enterprise license URN, license name or license key for the component.</td>
    <td>Optional. genabout will obtain license information from DejaCode Enterprise, including the license text, in order to create and write the appropriate .LICENSE file in the .ABOUT file target directory. (Future versions may refer to this as dje_license_key.)</td>
  </tr>
  <tr>
    <td>dje_owner</td>
    <td>A DejaCode Enterprise owner URN for the component.</td>
    <td>Optional</td>
  </tr>
  <tr>
    <td>checksum_sha1</td>
    <td>Checksum sha1 value for the file</td>
    <td>Optional</td>
  </tr>
  <tr>
    <td>checksum_sha1_file</td>
    <td>File containing checksum data </td>
    <td>Optional</td>
  </tr>
  <tr>
    <td>checksum_md5</td>
    <td>Checksum md5 value for the file</td>
    <td>Optional</td>
  </tr>
  <tr>
    <td>checksum_md5_file</td>
    <td>File containing checksum data </td>
    <td>Optional</td>
  </tr>
</table>


## <a name="OptionallyDefineCustomFieldsforgenabout.pywithMAPPING.CONFIG">Optionally Define Custom Fields for genabout.py with MAPPING.CONFIG</a>

Optionally, you can control the generated label names and contents in your .ABOUT files using a MAPPING.CONFIG file. You can start with the default version provided at [https://github.com/dejacode/about-code-tool/blob/develop/about_code_tool/MAPPING.CONFIG](https://github.com/dejacode/about-code-tool/blob/develop/about_code_tool/MAPPING.CONFIG)  and you can customize a copy of that file to map the software provenance information that is important to you. When you are ready to run genabout.py, you will want to specify the --mapping option to tell it to look for the MAPPING.CONFIG file and use it.

You can customize your copy of MAPPING.CONFIG to recognize your own software inventory column names in order to map them to ABOUT File contents. This is especially useful if you prefer not to change some of the actual column names in your software inventory before running genabout.py.  Note that the name on the right side (for example "Directory/Filename") is the name of the field in your software inventory spreadsheet, and the name on the left, followed by a colon, is the field label to go into the .ABOUT file.  Here is an example:

<<<<<<< HEAD
# Essential Fields

about_file: Directory/Filename

# Mandatory Fields

name: Component

version: Confirmed Version

# Optional Fields

copyright: Confirmed Copyright

# Custom Fields

audit_ref_nbr: audit_ref_nbr

confirmed_license: Confirmed License
=======
        # Essential Fields
        about_file: Directory/Filename
        
        # Mandatory Fields
        name: Component
        version: Confirmed Version
        
        # Optional Fields</pre>
        copyright: Confirmed Copyright
        
        # Custom Fields
        audit_ref_nbr: audit_ref_nbr
        confirmed_license: Confirmed License
>>>>>>> a59e234e

## <a name="Rungenabout.pytoGenerateAboutCodeFiles">Run genabout.py to Generate AboutCode Files</a>

When your software inventory is ready, you can save it as a .csv file, and use it as input to run genabout.py to generate your AboutCode files. The official genabout.py parameters are defined here:

* [https://github.com/dejacode/about-code-tool/blob/develop/USAGE.rst](https://github.com/dejacode/about-code-tool/blob/develop/USAGE.rst) 

Here is an example of a genabout.py command: 

python genabout.py --extract_license --api_url='{{your license library api}}' --api_username='{{api-user}}' --api_key='{{your license library api key}}'  --mapping --license_text_location=/Users/harrypotter/myAboutFiles/ /Users/harrypotter/myAboutFiles/myProject-bom.csv /Users/harrypotter/myAboutFiles/

Note that this example genabout.py command does the following: 

* Activates the --extract_license option to get license text.

* Activates the --mapping option to use a custom MAPPING.CONFIG file.

* Activates the --license_text_location option to get any text files that you have specified in your software inventory to be copied next to the associated .ABOUT files when those are created.

* Specifies the path of the software inventory to control the processing.

* Specifies a target output directory. 

Review your generated AboutCode files to determine if they meet your requirements. Here is a simple example of a linux-redhat-7.2.ABOUT file that documents the directory /linux-redhat-7.2/ :

        about_resource: .
        name: Linux RedHat
        version: v 7.2
        attribute: Y
        copyright: Copyright (c) RedHat, Inc.
        dje_license_key: gpl-2.0
        dje_license_name: GNU General Public License 2.0
        license_text_file: gpl-2.0.LICENSE
        owner: Red Hat
        redistribute: Y

You can make the appropriate changes to your input software inventory and/or your MAPPING.CONFIG file and then run genabout.py as often as necessary to replace the generated AboutCode files with the improved output. (Note that you will want to delete or move your previously generated output before running genabout.py again.)

# <a name="Usinggenattrib.pytoGenerateaProductAttributionNoticePackage">Using genattrib.py to Generate a Product Attribution Notice Package</a>

## <a name="PrepareaFilteredProductBOMtoUseasInputtogenattrib.py">Prepare a Filtered Product BOM to Use as Input to genattrib.py</a>

The Software Inventory that you prepared for genabout.py most likely includes components that do not need to appear in a product attribution notice package; for example:   

* Components in your codebase that are not Deployed on the final product (e.g. build tools, testing tools, internal documentation). 

* Components in your codebase under licenses that do not require attribution (e.g. proprietary packages, commercial products). 

You should prepare a filtered version of your software inventory (the one that you used for genabout.py) by removing the rows that identify components which should not be included in a product attribution notice package, and saving that filtered version as your Product BOM.  You should also order the rows in this Product BOM in the sequence that you would like them to appear in the product attribution notice package. 

## <a name="PrepareanAttributionTemplatetoUseasInputtogenattrib.py">Prepare an Attribution Template to Use as Input to genattrib.py</a>

You can run genattrib.py using the default.html template provided with the AboutCode tools:   

[https://github.com/dejacode/about-code-tool/blob/develop/about_code_tool/templates/default.html](https://github.com/dejacode/about-code-tool/blob/develop/about_code_tool/templates/default.html) 

If you choose to do that, you will most likely want to edit the generated .html file to provide header information about your own organization and product. 

Running genattrib.py with the default.html file is probably your best choice when you are still testing your AboutCode process. Once you have a good understanding of the generated output, you can customize the template to provide the standard text that you want to see whenever you generate product attribution for your organization.  You can also create alternative versions of the template to use genattrib.py to generate other kinds of documents, such as a License Reference.

### <a name="Usejinja2FeaturestoCustomizeYourAttributionTemplate">Use jinja2 Features to Customize Your Attribution Template</a>

The genattrib.py tool makes use of the open source python library **jinja2** ([http://jinja.pocoo.org/docs/dev/templates/](http://jinja.pocoo.org/docs/dev/templates/)) in order to extend .html capabilities and transform AboutCode input data into the final format of the generated attribution file. The **default.html **file contains text that complies with jinja2 syntax specifications in order to support grouping, ordering, formatting and presentation of your AboutCode data. If your attribution requirements are complex, you may wish to study the jinja2 documentation to modify the default.html logic; alternatively, here are a few relatively simple concepts that relate to the attribution document domain. 

The simplest modifications to the default.html file involve the labels and standard text.  For example, here is the default template text for the Table of Contents: 

        <div class="oss-table-of-contents">
            {% for about_object in about_objects %}
                <p><a href="#component_{{ loop.index0 }}">{{ about_object.name }}
                {% if about_object.version %} {{ about_object.version }}
                {% endif %}</a></p>
            {% endfor %}
        </div>

If you would prefer something other than a simple space between the component name and the component version, you can modify it to something like this: 

        <div class="oss-table-of-contents">
            {% for about_object in about_objects %}
                <p><a href="#component_{{ loop.index0 }}">{{ about_object.name }}
                {% if about_object.version %}  - Version  {{ about_object.version }}
                {% endif %}</a></p>
            {% endfor %}
        </div>

The "if about_object.version" is checking for a component version, and if one exists it generates output text that is either a space followed by the actual version value, or, as in this customized template, it generates output text as “ - Version “, followed by the actual version value. You will, of course, want to test your output to get exactly the results that you need.

Note that you can actually use genattrib.py to generate an AboutCode-sourced document of any kind for varying business purposes, and you may want to change the grouping/ordering of the data for different reporting purposes. (Here we get into somewhat more complex usage of jinja2 features, and you may wish to consult the jinja2 documentation to reach a more comprehensive understanding of the syntax and features.)  The default ordering is by component, but In the following example, which is intended to support a "license reference" rather than an attribution document, the customized template modifies the data grouping to use a custom field called “confirmed license”: 

        <div class="oss-table-of-contents">
            {% for group in about_objects | groupby('confirmed_license') %}
            <p>
                <a href="#group_{{ loop.index0 }}">{{ group.grouper }}
                </a>
            </p>
            {% endfor %}
        </div>

After the table of contents, this example customized template continues with the license details using the jinja2 for-loop capabilities. Notice that the variable "group.grouper" is actually the license name here, and that “License URL” can be any URL that you have chosen to store in your .ABOUT files: 

        {% for group in about_objects | groupby('confirmed_license') %}
            <div id="group_{{ loop.index0 }}">
            <h3>{{ group.grouper }}</h3>
            <p>This product contains the following open source software packages licensed under the terms of the license: {{group.grouper}}</p>
        	
            <div class="oss-component" id="component_{{ loop.index0 }}">
        	    {%for about_object in group.list %} 		
        	        {% if loop.first %}
        	            {% if about_object.license_url %}
        		        <p>License URL: <a href="{{about_object.license_url}}
                                ">{{about_object.license_url }}</a> </p>
            	        {% endif %}
                    {% endif %}
        	        <li>
                    {{ about_object.name }}{% if about_object.version %}  - Version  
                    {{ about_object.version }}{% endif %}
                    </li>
        		    {% if about_object.copyright %}<pre>{{about_object.copyright}}</pre>{% endif %}
        		    {% if about_object.notice %}
        		        <pre>{{ about_object.notice }}</pre>
        		    {% elif about_object.notice_file %} <pre class="component-notice">
                        {{ about_object.notice_text }}</pre>
        		    {% endif %}
        		    {% if loop.last %}
        		    <pre>
                    {{about_object.license_text}}
        		    </pre>
        		    {% endif %}
        	    {% endfor %}
            </div>
            <hr>
            </div>
        {% endfor %}
        <hr>


In summary, you can start with simple, cosmetic customizations to the default.html template, and gradually introduce a more complex structure to the genattrib.py output to meet varying business requirements.

## <a name="Rungenattrib.pytoGenerateaProductAttributionNoticePackage">Run genattrib.py to Generate a Product Attribution Notice Package</a>

When your Product BOM (your filtered software inventory) is ready, you can save it as a .csv file, and use it as input to run genattrib.py to generate your product attribution notice package. Note that genattrib.py will use the "about_file" column in your software inventory to get all the fields that it needs from your previously generated AboutCode files. The official genattrib.py parameters are defined here:

* [https://github.com/dejacode/about-code-tool/blob/develop/USAGE.rst](https://github.com/dejacode/about-code-tool/blob/develop/USAGE.rst) 

Here is an example of a genattrib.py command: 

python genattrib.py --template_location=/Users/harrypotter/myAboutFiles/my_attribution_template_v1.html --mapping /Users/harrypotter/myAboutFiles/ /Users/harrypotter/myAboutFiles/myProject-attribution-document.html /Users/dclark1330/cipher/myProject-attribution-input.csv

Note that this example genattrib.py command does the following: 

* Activates the --template_location option to specify a custom output template.

* Activates the --mapping option to use a custom MAPPING.CONFIG file.

* Specifies the path of the AboutCode files needed to generate the output document.

* Specifies the full path (include file name) of the output document to be generated.

* Specifies the path of the filtered software inventory to control the processing.

A successful execution of genattrib.py will create a .html file that is ready to use to meet your attribution requirements.

# <a name="Usingabout.pytoGenerateaSoftwareInventory">Using about.py to Generate a Software Inventory</a>

<<<<<<< HEAD
<a name="GenerateaSoftwareInventoryofYourCodebasefromAboutCodeFiles">## Generate a Software Inventory of Your Codebase from AboutCode Files</a>
=======
##<a name="GenerateaSoftwareInventoryofYourCodebasefromAboutCodeFiles"> Generate a Software Inventory of Your Codebase from AboutCode Files</a>
>>>>>>> a59e234e

One of the major features of the ABOUT File specification is that the .ABOUT files are very simple text files that can be created, viewed and edited using any standard text editor. Your software development and maintenance processes may require or encourage your software developers to maintain .ABOUT files and/or associated text files manually.  For example, when a developer addresses a software licensing issue with a component, it is appropriate to adjust the associated AboutCode files manually.  

If your organization adopts the practice of manually creating and maintaining AboutCode files, you can easily re-create your software inventory from your codebase using about.py. The official about.py parameters are defined here:

* [https://github.com/dejacode/about-code-tool/blob/develop/USAGE.rst](https://github.com/dejacode/about-code-tool/blob/develop/USAGE.rst) 

A successful execution of about.py will create a complete software inventory in .csv format.
<|MERGE_RESOLUTION|>--- conflicted
+++ resolved
@@ -7,21 +7,14 @@
 * [Prepare Your Software Inventory for genabout.py Standard Column Names](#PrepareYourSoftwareInventoryforgenabout.pyStandardColumnNames)  
 * [Optionally Define Custom Fields for genabout.py with MAPPING.CONFIG](#OptionallyDefineCustomFieldsforgenabout.pywithMAPPING.CONFIG)  
 * [Run genabout.py to Generate AboutCode Files](#Rungenabout.pytoGenerateAboutCodeFiles)  
-<<<<<<< HEAD
-=======
-
->>>>>>> a59e234e
+
 [Using genattrib.py to Generate a Product Attribution Notice Package](#Usinggenattrib.pytoGenerateaProductAttributionNoticePackage)  
 * [Prepare a Filtered Product BOM to Use as Input to genattrib.py](#PrepareaFilteredProductBOMtoUseasInputtogenattrib.py)  
 * [Prepare an Attribution Template to Use as Input to genattrib.py](#PrepareanAttributionTemplatetoUseasInputtogenattrib.py)  
     - [Use jinja2 Features to Customize Your Attribution Template](#Usejinja2FeaturestoCustomizeYourAttributionTemplate)  
 * [Run genattrib.py to Generate a Product Attribution Notice Package](#Rungenattrib.pytoGenerateaProductAttributionNoticePackage)  
-<<<<<<< HEAD
-[Using about.py to Generate a Software Inventory](#Usingabout.pytoGenerateaSoftwareInventory)
-=======
 
 [Using about.py to Generate a Software Inventory](#Usingabout.pytoGenerateaSoftwareInventory)  
->>>>>>> a59e234e
 * [Generate a Software Inventory of Your Codebase from AboutCode Files](#GenerateaSoftwareInventoryofYourCodebasefromAboutCodeFiles)  
 
 #<a name="AboutCodeDefined">AboutCode Defined</a>
@@ -259,27 +252,6 @@
 
 You can customize your copy of MAPPING.CONFIG to recognize your own software inventory column names in order to map them to ABOUT File contents. This is especially useful if you prefer not to change some of the actual column names in your software inventory before running genabout.py.  Note that the name on the right side (for example "Directory/Filename") is the name of the field in your software inventory spreadsheet, and the name on the left, followed by a colon, is the field label to go into the .ABOUT file.  Here is an example:
 
-<<<<<<< HEAD
-# Essential Fields
-
-about_file: Directory/Filename
-
-# Mandatory Fields
-
-name: Component
-
-version: Confirmed Version
-
-# Optional Fields
-
-copyright: Confirmed Copyright
-
-# Custom Fields
-
-audit_ref_nbr: audit_ref_nbr
-
-confirmed_license: Confirmed License
-=======
         # Essential Fields
         about_file: Directory/Filename
         
@@ -293,7 +265,6 @@
         # Custom Fields
         audit_ref_nbr: audit_ref_nbr
         confirmed_license: Confirmed License
->>>>>>> a59e234e
 
 ## <a name="Rungenabout.pytoGenerateAboutCodeFiles">Run genabout.py to Generate AboutCode Files</a>
 
@@ -397,31 +368,31 @@
             <div id="group_{{ loop.index0 }}">
             <h3>{{ group.grouper }}</h3>
             <p>This product contains the following open source software packages licensed under the terms of the license: {{group.grouper}}</p>
-        	
+            
             <div class="oss-component" id="component_{{ loop.index0 }}">
-        	    {%for about_object in group.list %} 		
-        	        {% if loop.first %}
-        	            {% if about_object.license_url %}
-        		        <p>License URL: <a href="{{about_object.license_url}}
+                {%for about_object in group.list %}         
+                    {% if loop.first %}
+                        {% if about_object.license_url %}
+                        <p>License URL: <a href="{{about_object.license_url}}
                                 ">{{about_object.license_url }}</a> </p>
-            	        {% endif %}
+                        {% endif %}
                     {% endif %}
-        	        <li>
+                    <li>
                     {{ about_object.name }}{% if about_object.version %}  - Version  
                     {{ about_object.version }}{% endif %}
                     </li>
-        		    {% if about_object.copyright %}<pre>{{about_object.copyright}}</pre>{% endif %}
-        		    {% if about_object.notice %}
-        		        <pre>{{ about_object.notice }}</pre>
-        		    {% elif about_object.notice_file %} <pre class="component-notice">
+                    {% if about_object.copyright %}<pre>{{about_object.copyright}}</pre>{% endif %}
+                    {% if about_object.notice %}
+                        <pre>{{ about_object.notice }}</pre>
+                    {% elif about_object.notice_file %} <pre class="component-notice">
                         {{ about_object.notice_text }}</pre>
-        		    {% endif %}
-        		    {% if loop.last %}
-        		    <pre>
+                    {% endif %}
+                    {% if loop.last %}
+                    <pre>
                     {{about_object.license_text}}
-        		    </pre>
-        		    {% endif %}
-        	    {% endfor %}
+                    </pre>
+                    {% endif %}
+                {% endfor %}
             </div>
             <hr>
             </div>
@@ -457,11 +428,7 @@
 
 # <a name="Usingabout.pytoGenerateaSoftwareInventory">Using about.py to Generate a Software Inventory</a>
 
-<<<<<<< HEAD
-<a name="GenerateaSoftwareInventoryofYourCodebasefromAboutCodeFiles">## Generate a Software Inventory of Your Codebase from AboutCode Files</a>
-=======
 ##<a name="GenerateaSoftwareInventoryofYourCodebasefromAboutCodeFiles"> Generate a Software Inventory of Your Codebase from AboutCode Files</a>
->>>>>>> a59e234e
 
 One of the major features of the ABOUT File specification is that the .ABOUT files are very simple text files that can be created, viewed and edited using any standard text editor. Your software development and maintenance processes may require or encourage your software developers to maintain .ABOUT files and/or associated text files manually.  For example, when a developer addresses a software licensing issue with a component, it is appropriate to adjust the associated AboutCode files manually.  
 
@@ -469,4 +436,4 @@
 
 * [https://github.com/dejacode/about-code-tool/blob/develop/USAGE.rst](https://github.com/dejacode/about-code-tool/blob/develop/USAGE.rst) 
 
-A successful execution of about.py will create a complete software inventory in .csv format.
+A successful execution of about.py will create a complete software inventory in .csv format.